package main

import (
	"fmt"
	"os"
	"os/exec"
	"time"
)

const (
	describeTimeout                  = 5 * time.Second
	sourceStopAfterDescribeSecs      = 10 * time.Second
	onDemandCmdStopAfterDescribeSecs = 10 * time.Second
)

// a publisher is either a client or a source
type publisher interface {
	isPublisher()
}

type path struct {
	p                      *program
	name                   string
	conf                   *pathConf
	source                 *source
	publisher              publisher
	publisherReady         bool
	publisherTrackCount    int
	publisherSdp           []byte
	lastDescribeReq        time.Time
	lastDescribeActivation time.Time
	onInitCmd              *exec.Cmd
	onDemandCmd            *exec.Cmd
}

func newPath(p *program, name string, conf *pathConf) *path {
	pa := &path{
		p:    p,
		name: name,
		conf: conf,
	}

	if conf.Source != "record" {
		s := newSource(p, pa, conf)
		pa.source = s
		pa.publisher = s
	}

	return pa
}

func (pa *path) log(format string, args ...interface{}) {
	pa.p.log("[path "+pa.name+"] "+format, args...)
}

func (pa *path) onInit() {
	if pa.source != nil {
		go pa.source.run(pa.source.state)
	}

	if pa.conf.RunOnInit != "" {
		pa.log("starting on init command")

		var err error
		pa.onInitCmd, err = startExternalCommand(pa.conf.RunOnInit, pa.name)
		if err != nil {
			pa.log("ERR: %s", err)
		}
	}
}

func (pa *path) onClose(wait bool) {
	if pa.source != nil {
		close(pa.source.terminate)
		<-pa.source.done
	}

	if pa.onInitCmd != nil {
		pa.log("stopping on init command (closing)")
		pa.onInitCmd.Process.Signal(os.Interrupt)
		pa.onInitCmd.Wait()
	}

	if pa.onDemandCmd != nil {
		pa.log("stopping on demand command (closing)")
		pa.onDemandCmd.Process.Signal(os.Interrupt)
		pa.onDemandCmd.Wait()
	}

	for c := range pa.p.clients {
		if c.path == pa {
			if c.state == clientStateWaitDescription {
				c.path = nil
				c.state = clientStateInitial
				c.describe <- describeRes{nil, fmt.Errorf("publisher of path '%s' has timed out", pa.name)}
			} else {
				c.close()

				if wait {
					<-c.done
				}
			}
		}
	}
}

func (pa *path) hasClients() bool {
	for c := range pa.p.clients {
		if c.path == pa {
			return true
		}
	}
	return false
}

func (pa *path) hasClientsWaitingDescribe() bool {
	for c := range pa.p.clients {
		if c.state == clientStateWaitDescription && c.path == pa {
			return true
		}
	}
	return false
}

func (pa *path) hasClientReaders() bool {
	for c := range pa.p.clients {
		if c.path == pa && c != pa.publisher {
			return true
		}
	}
	return false
}

func (pa *path) onCheck() {
	// reply to DESCRIBE requests if they are in timeout
	if pa.hasClientsWaitingDescribe() &&
		time.Since(pa.lastDescribeActivation) >= describeTimeout {
		for c := range pa.p.clients {
			if c.state == clientStateWaitDescription &&
				c.path == pa {
				c.path = nil
				c.state = clientStateInitial
				c.describe <- describeRes{nil, fmt.Errorf("publisher of path '%s' has timed out", pa.name)}
			}
		}
	}

	// stop on demand source if needed
	if pa.source != nil &&
		pa.conf.SourceOnDemand &&
		pa.source.state == sourceStateRunning &&
		!pa.hasClients() &&
		time.Since(pa.lastDescribeReq) >= sourceStopAfterDescribeSecs {
		pa.log("stopping on demand source since (not requested anymore)")
		pa.source.state = sourceStateStopped
		pa.source.setState <- pa.source.state
	}

	// stop on demand command if needed
	if pa.onDemandCmd != nil &&
		!pa.hasClientReaders() &&
		time.Since(pa.lastDescribeReq) >= onDemandCmdStopAfterDescribeSecs {
		pa.log("stopping on demand command (not requested anymore)")
		pa.onDemandCmd.Process.Signal(os.Interrupt)
		pa.onDemandCmd.Wait()
		pa.onDemandCmd = nil
	}

	// remove regular expression paths
	if pa.conf.regexp != nil &&
		pa.publisher == nil &&
		!pa.hasClients() {
		pa.onClose(false)
		delete(pa.p.paths, pa.name)
	}
}

func (pa *path) onPublisherRemove() {
	pa.publisher = nil

	// close all clients that are reading or waiting for reading
	for c := range pa.p.clients {
		if c.path == pa &&
			c.state != clientStateWaitDescription &&
			c != pa.publisher {
			c.close()
		}
	}
}

func (pa *path) onPublisherSetReady() {
	pa.publisherReady = true

	// reply to all clients that are waiting for a description
	for c := range pa.p.clients {
		if c.state == clientStateWaitDescription &&
			c.path == pa {
			c.path = nil
			c.state = clientStateInitial
			c.describe <- describeRes{pa.publisherSdp, nil}
		}
	}
}

func (pa *path) onPublisherSetNotReady() {
	pa.publisherReady = false

	// close all clients that are reading or waiting for reading
	for c := range pa.p.clients {
		if c.path == pa &&
			c.state != clientStateWaitDescription &&
			c != pa.publisher {
			c.close()
		}
	}
}

func (pa *path) onDescribe(client *client) {
	pa.lastDescribeReq = time.Now()

	// publisher not found
	if pa.publisher == nil {
		// on demand command is available: put the client on hold
		if pa.conf.RunOnDemand != "" {
			if pa.onDemandCmd == nil { // start if needed
				pa.log("starting on demand command")
				pa.lastDescribeActivation = time.Now()

				var err error
<<<<<<< HEAD
				pa.onDemandCmd, err = startExternalCommand(pa.confp.RunOnDemand, pa.name)
=======
				pa.onDemandCmd, err = startExternalCommand(pa.conf.RunOnDemand, "")
>>>>>>> 33f703a1
				if err != nil {
					pa.log("ERR: %s", err)
				}
			}

			client.path = pa
			client.state = clientStateWaitDescription

			// no on-demand: reply with 404
		} else {
			client.describe <- describeRes{nil, fmt.Errorf("no one is publishing on path '%s'", pa.name)}
		}

		// publisher was found but is not ready: put the client on hold
	} else if !pa.publisherReady {
		if pa.source != nil && pa.source.state == sourceStateStopped { // start if needed
			pa.log("starting on demand source")
			pa.lastDescribeActivation = time.Now()
			pa.source.state = sourceStateRunning
			pa.source.setState <- pa.source.state
		}

		client.path = pa
		client.state = clientStateWaitDescription

		// publisher was found and is ready
	} else {
		client.describe <- describeRes{pa.publisherSdp, nil}
	}
}<|MERGE_RESOLUTION|>--- conflicted
+++ resolved
@@ -227,11 +227,7 @@
 				pa.lastDescribeActivation = time.Now()
 
 				var err error
-<<<<<<< HEAD
-				pa.onDemandCmd, err = startExternalCommand(pa.confp.RunOnDemand, pa.name)
-=======
-				pa.onDemandCmd, err = startExternalCommand(pa.conf.RunOnDemand, "")
->>>>>>> 33f703a1
+				pa.onDemandCmd, err = startExternalCommand(pa.conf.RunOnDemand, pa.name)
 				if err != nil {
 					pa.log("ERR: %s", err)
 				}
